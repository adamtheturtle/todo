--- conflicted
+++ resolved
@@ -31,10 +31,6 @@
     id = db.Column(db.Integer, primary_key=True)
     content = db.Column(db.String)
     completed = db.Column(db.Boolean)
-<<<<<<< HEAD
-    # TODO this has to be optional
-=======
->>>>>>> 7666d218
     completion_timestamp = db.Column(db.Integer)
 
 
@@ -182,7 +178,7 @@
 
 @app.route('/todos', methods=['POST'])
 @consumes('application/json')
-# @jsonschema.validate('todos', 'create')
+@jsonschema.validate('todos', 'create')
 def todos_post():
     """
     Create a new todo item.
@@ -205,7 +201,6 @@
     content = request.json['content']
     completed = request.json['completed']
     completion_timestamp = request.json.get('completion_timestamp')
-<<<<<<< HEAD
 
     todo = Todo(
         content=content,
@@ -216,26 +211,10 @@
     db.session.commit()
 
     return jsonify(
-        id=1,
-        content=content,
-        completed=completed,
-        completion_timestamp=completion_timestamp,
-=======
-
-    todo = Todo(
-        content=content,
-        completed=completed,
-        completion_timestamp=completion_timestamp,
-    )
-    db.session.add(todo)
-    db.session.commit()
-
-    return jsonify(
         id=todo.id,
         content=todo.content,
         completed=todo.completed,
         completion_timestamp=todo.completion_timestamp,
->>>>>>> 7666d218
     ), codes.CREATED
 
 
